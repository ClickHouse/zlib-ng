/*
 * x86 feature check
 *
 * Copyright (C) 2013 Intel Corporation. All rights reserved.
 * Author:
 *  Jim Kukunas
 *
 * For conditions of distribution and use, see copyright notice in zlib.h
 */

#include "../../zutil.h"

#ifdef _MSC_VER
#  include <intrin.h>
#else
// Newer versions of GCC and clang come with cpuid.h
#  include <cpuid.h>
#endif

<<<<<<< HEAD
ZLIB_INTERNAL int x86_cpu_has_sse2 = 0;
ZLIB_INTERNAL int x86_cpu_has_sse42 = 0;
ZLIB_INTERNAL int x86_cpu_has_pclmulqdq = 0;
ZLIB_INTERNAL int x86_cpu_has_tzcnt = 0;
ZLIB_INTERNAL int x86_cpu_has_avx2 = 0;
=======
ZLIB_INTERNAL int x86_cpu_has_avx2;
ZLIB_INTERNAL int x86_cpu_has_sse2;
ZLIB_INTERNAL int x86_cpu_has_ssse3;
ZLIB_INTERNAL int x86_cpu_has_sse42;
ZLIB_INTERNAL int x86_cpu_has_pclmulqdq;
ZLIB_INTERNAL int x86_cpu_has_tzcnt;
>>>>>>> fe69810c

static void cpuid(int info, unsigned* eax, unsigned* ebx, unsigned* ecx, unsigned* edx) {
#ifdef _MSC_VER
    unsigned int registers[4];
    __cpuid((int *)registers, info);

    *eax = registers[0];
    *ebx = registers[1];
    *ecx = registers[2];
    *edx = registers[3];
#else
    __cpuid(info, *eax, *ebx, *ecx, *edx);
#endif
}

static void cpuidex(int info, int subinfo, unsigned* eax, unsigned* ebx, unsigned* ecx, unsigned* edx) {
#ifdef _MSC_VER
    unsigned int registers[4];
    __cpuidex((int *)registers, info, subinfo);

    *eax = registers[0];
    *ebx = registers[1];
    *ecx = registers[2];
    *edx = registers[3];
#else
    __cpuid_count(info, subinfo, *eax, *ebx, *ecx, *edx);
#endif
}

static void __attribute__((constructor)) x86_check_features(void) {
    unsigned eax, ebx, ecx, edx;
    unsigned maxbasic;

    cpuid(0, &maxbasic, &ebx, &ecx, &edx);

    cpuid(1 /*CPU_PROCINFO_AND_FEATUREBITS*/, &eax, &ebx, &ecx, &edx);

    x86_cpu_has_sse2 = edx & 0x4000000;
    x86_cpu_has_ssse3 = ecx & 0x200;
    x86_cpu_has_sse42 = ecx & 0x100000;
    x86_cpu_has_pclmulqdq = ecx & 0x2;

    if (maxbasic >= 7) {
        cpuidex(7, 0, &eax, &ebx, &ecx, &edx);

        // check BMI1 bit
        // Reference: https://software.intel.com/sites/default/files/article/405250/how-to-detect-new-instruction-support-in-the-4th-generation-intel-core-processor-family.pdf
        x86_cpu_has_tzcnt = ebx & 0x8;
        // check AVX2 bit
        x86_cpu_has_avx2 = ebx & 0x20;
    } else {
        x86_cpu_has_tzcnt = 0;
        x86_cpu_has_avx2 = 0;
    }
}<|MERGE_RESOLUTION|>--- conflicted
+++ resolved
@@ -17,20 +17,12 @@
 #  include <cpuid.h>
 #endif
 
-<<<<<<< HEAD
+ZLIB_INTERNAL int x86_cpu_has_avx2 = 0;
 ZLIB_INTERNAL int x86_cpu_has_sse2 = 0;
+ZLIB_INTERNAL int x86_cpu_has_ssse3 = 0;
 ZLIB_INTERNAL int x86_cpu_has_sse42 = 0;
 ZLIB_INTERNAL int x86_cpu_has_pclmulqdq = 0;
 ZLIB_INTERNAL int x86_cpu_has_tzcnt = 0;
-ZLIB_INTERNAL int x86_cpu_has_avx2 = 0;
-=======
-ZLIB_INTERNAL int x86_cpu_has_avx2;
-ZLIB_INTERNAL int x86_cpu_has_sse2;
-ZLIB_INTERNAL int x86_cpu_has_ssse3;
-ZLIB_INTERNAL int x86_cpu_has_sse42;
-ZLIB_INTERNAL int x86_cpu_has_pclmulqdq;
-ZLIB_INTERNAL int x86_cpu_has_tzcnt;
->>>>>>> fe69810c
 
 static void cpuid(int info, unsigned* eax, unsigned* ebx, unsigned* ecx, unsigned* edx) {
 #ifdef _MSC_VER
