--- conflicted
+++ resolved
@@ -194,15 +194,6 @@
     deflate_state *s;
     int wrap = 1;
 
-<<<<<<< HEAD
-    if (version == NULL || version[0] != my_version[0] || stream_size != sizeof(PREFIX3(stream))) {
-        return Z_VERSION_ERROR;
-    }
-=======
-    /* Force initialization functable, because deflate captures function pointers from functable. */
-    functable.force_init();
-
->>>>>>> 74253725
     if (strm == NULL)
         return Z_STREAM_ERROR;
 
