--- conflicted
+++ resolved
@@ -44,10 +44,6 @@
     uint32_t (* update_hash)        (deflate_state *const s, uint32_t h, uint32_t val);
 };
 
-<<<<<<< HEAD
 extern struct functable_s functable;
-=======
-Z_INTERNAL extern struct functable_s functable;
->>>>>>> 74253725
 
 #endif