/* inflate.c -- zlib decompression
 * Copyright (C) 1995-2022 Mark Adler
 * For conditions of distribution and use, see copyright notice in zlib.h
 */

#include "zbuild.h"
#include "zutil.h"
#include "inftrees.h"
#include "inflate.h"
#include "inflate_p.h"
#include "inffixed_tbl.h"
#include "functable.h"

/* Avoid conflicts with zlib.h macros */
#ifdef ZLIB_COMPAT
# undef inflateInit
# undef inflateInit2
#endif

/* function prototypes */
static int inflateStateCheck(PREFIX3(stream) *strm);
static int updatewindow(PREFIX3(stream) *strm, const uint8_t *end, uint32_t len, int32_t cksum);
static uint32_t syncsearch(uint32_t *have, const unsigned char *buf, uint32_t len);

static inline void inf_chksum_cpy(PREFIX3(stream) *strm, uint8_t *dst,
                           const uint8_t *src, uint32_t copy) {
    if (!copy) return;
    struct inflate_state *state = (struct inflate_state*)strm->state;
#ifdef GUNZIP
    if (state->flags) {
        functable.crc32_fold_copy(&state->crc_fold, dst, src, copy);
    } else
#endif
    {
        strm->adler = state->check = functable.adler32_fold_copy(state->check, dst, src, copy);
    }
}

static inline void inf_chksum(PREFIX3(stream) *strm, const uint8_t *src, uint32_t len) {
    struct inflate_state *state = (struct inflate_state*)strm->state;
#ifdef GUNZIP
    if (state->flags) {
        functable.crc32_fold(&state->crc_fold, src, len, 0);
    } else
#endif
    {
        strm->adler = state->check = functable.adler32(state->check, src, len);
    }
}

static int inflateStateCheck(PREFIX3(stream) *strm) {
    struct inflate_state *state;
    if (strm == NULL || strm->zalloc == NULL || strm->zfree == NULL)
        return 1;
    state = (struct inflate_state *)strm->state;
    if (state == NULL || state->strm != strm || state->mode < HEAD || state->mode > SYNC)
        return 1;
    return 0;
}

int32_t Z_EXPORT PREFIX(inflateResetKeep)(PREFIX3(stream) *strm) {
    struct inflate_state *state;

    if (inflateStateCheck(strm))
        return Z_STREAM_ERROR;
    state = (struct inflate_state *)strm->state;
    strm->total_in = strm->total_out = state->total = 0;
    strm->msg = NULL;
    if (state->wrap)        /* to support ill-conceived Java test suite */
        strm->adler = state->wrap & 1;
    state->mode = HEAD;
    state->check = ADLER32_INITIAL_VALUE;
    state->last = 0;
    state->havedict = 0;
    state->flags = -1;
    state->dmax = 32768U;
    state->head = NULL;
    state->hold = 0;
    state->bits = 0;
    state->lencode = state->distcode = state->next = state->codes;
    state->sane = 1;
    state->back = -1;
    INFLATE_RESET_KEEP_HOOK(strm);  /* hook for IBM Z DFLTCC */
    Tracev((stderr, "inflate: reset\n"));
    return Z_OK;
}

int32_t Z_EXPORT PREFIX(inflateReset)(PREFIX3(stream) *strm) {
    struct inflate_state *state;

    if (inflateStateCheck(strm))
        return Z_STREAM_ERROR;
    state = (struct inflate_state *)strm->state;
    state->wsize = 0;
    state->whave = 0;
    state->wnext = 0;
    return PREFIX(inflateResetKeep)(strm);
}

int32_t Z_EXPORT PREFIX(inflateReset2)(PREFIX3(stream) *strm, int32_t windowBits) {
    int wrap;
    struct inflate_state *state;

    /* get the state */
    if (inflateStateCheck(strm))
        return Z_STREAM_ERROR;
    state = (struct inflate_state *)strm->state;

    /* extract wrap request from windowBits parameter */
    if (windowBits < 0) {
        wrap = 0;
        if (windowBits < -MAX_WBITS)
            return Z_STREAM_ERROR;
        windowBits = -windowBits;
    } else {
        wrap = (windowBits >> 4) + 5;
#ifdef GUNZIP
        if (windowBits < 48)
            windowBits &= MAX_WBITS;
#endif
    }

    /* set number of window bits, free window if different */
    if (windowBits && (windowBits < MIN_WBITS || windowBits > MAX_WBITS))
        return Z_STREAM_ERROR;
    if (state->window != NULL && state->wbits != (unsigned)windowBits) {
        ZFREE_WINDOW(strm, state->window);
        state->window = NULL;
    }

    /* update state and reset the rest of it */
    state->wrap = wrap;
    state->wbits = (unsigned)windowBits;
    return PREFIX(inflateReset)(strm);
}

/* This function is hidden in ZLIB_COMPAT builds. */
int32_t ZNG_CONDEXPORT PREFIX(inflateInit2)(PREFIX3(stream) *strm, int32_t windowBits) {
    int32_t ret;
    struct inflate_state *state;

<<<<<<< HEAD
    if (version == NULL || version[0] != PREFIX2(VERSION)[0] || stream_size != (int)(sizeof(PREFIX3(stream))))
        return Z_VERSION_ERROR;
=======
    /* Initialize functable earlier. */
    functable.force_init();

>>>>>>> 74253725
    if (strm == NULL)
        return Z_STREAM_ERROR;
    strm->msg = NULL;                   /* in case we return an error */
    if (strm->zalloc == NULL) {
        strm->zalloc = PREFIX(zcalloc);
        strm->opaque = NULL;
    }
    if (strm->zfree == NULL)
        strm->zfree = PREFIX(zcfree);
    state = ZALLOC_INFLATE_STATE(strm);
    if (state == NULL)
        return Z_MEM_ERROR;
    Tracev((stderr, "inflate: allocated\n"));
    strm->state = (struct internal_state *)state;
    state->strm = strm;
    state->window = NULL;
    state->mode = HEAD;     /* to pass state test in inflateReset2() */
    state->chunksize = functable.chunksize();
    ret = PREFIX(inflateReset2)(strm, windowBits);
    if (ret != Z_OK) {
        ZFREE_STATE(strm, state);
        strm->state = NULL;
    }
    return ret;
}

#ifndef ZLIB_COMPAT
int32_t Z_EXPORT PREFIX(inflateInit)(PREFIX3(stream) *strm) {
    return PREFIX(inflateInit2)(strm, DEF_WBITS);
}
#endif

/* Function used by zlib.h and zlib-ng version 2.0 macros */
int32_t Z_EXPORT PREFIX(inflateInit_)(PREFIX3(stream) *strm, const char *version, int32_t stream_size) {
    if (CHECK_VER_STSIZE(version, stream_size))
        return Z_VERSION_ERROR;
    return PREFIX(inflateInit2)(strm, DEF_WBITS);
}

/* Function used by zlib.h and zlib-ng version 2.0 macros */
int32_t Z_EXPORT PREFIX(inflateInit2_)(PREFIX3(stream) *strm, int32_t windowBits, const char *version, int32_t stream_size) {
    if (CHECK_VER_STSIZE(version, stream_size))
        return Z_VERSION_ERROR;
    return PREFIX(inflateInit2)(strm, windowBits);
}

int32_t Z_EXPORT PREFIX(inflatePrime)(PREFIX3(stream) *strm, int32_t bits, int32_t value) {
    struct inflate_state *state;

    if (inflateStateCheck(strm))
        return Z_STREAM_ERROR;
    if (bits == 0)
        return Z_OK;
    INFLATE_PRIME_HOOK(strm, bits, value);  /* hook for IBM Z DFLTCC */
    state = (struct inflate_state *)strm->state;
    if (bits < 0) {
        state->hold = 0;
        state->bits = 0;
        return Z_OK;
    }
    if (bits > 16 || state->bits + (unsigned int)bits > 32)
        return Z_STREAM_ERROR;
    value &= (1L << bits) - 1;
    state->hold += (unsigned)value << state->bits;
    state->bits += (unsigned int)bits;
    return Z_OK;
}

/*
   Return state with length and distance decoding tables and index sizes set to
   fixed code decoding.  This returns fixed tables from inffixed_tbl.h.
 */

void Z_INTERNAL PREFIX(fixedtables)(struct inflate_state *state) {
    state->lencode = lenfix;
    state->lenbits = 9;
    state->distcode = distfix;
    state->distbits = 5;
}

int Z_INTERNAL PREFIX(inflate_ensure_window)(struct inflate_state *state) {
    /* if it hasn't been done already, allocate space for the window */
    if (state->window == NULL) {
        unsigned wsize = 1U << state->wbits;
        state->window = (unsigned char *)ZALLOC_WINDOW(state->strm, wsize + state->chunksize, sizeof(unsigned char));
        if (state->window == NULL)
            return Z_MEM_ERROR;
#ifdef Z_MEMORY_SANITIZER
        /* This is _not_ to subvert the memory sanitizer but to instead unposion some
           data we willingly and purposefully load uninitialized into vector registers
           in order to safely read the last < chunksize bytes of the window. */
        __msan_unpoison(state->window + wsize, state->chunksize);
#endif
    }

    /* if window not in use yet, initialize */
    if (state->wsize == 0) {
        state->wsize = 1U << state->wbits;
        state->wnext = 0;
        state->whave = 0;
    }

    return Z_OK;
}

/*
   Update the window with the last wsize (normally 32K) bytes written before
   returning.  If window does not exist yet, create it.  This is only called
   when a window is already in use, or when output has been written during this
   inflate call, but the end of the deflate stream has not been reached yet.
   It is also called to create a window for dictionary data when a dictionary
   is loaded.

   Providing output buffers larger than 32K to inflate() should provide a speed
   advantage, since only the last 32K of output is copied to the sliding window
   upon return from inflate(), and since all distances after the first 32K of
   output will fall in the output data, making match copies simpler and faster.
   The advantage may be dependent on the size of the processor's data caches.
 */
static int32_t updatewindow(PREFIX3(stream) *strm, const uint8_t *end, uint32_t len, int32_t cksum) {
    struct inflate_state *state;
    uint32_t dist;

    state = (struct inflate_state *)strm->state;

    if (PREFIX(inflate_ensure_window)(state)) return 1;

    /* len state->wsize or less output bytes into the circular window */
    if (len >= state->wsize) {
        /* Only do this if the caller specifies to checksum bytes AND the platform requires
         * it (s/390 being the primary exception to this. Also, for now, do the adler checksums
         * if not a gzip based header. The inline adler checksums will come in the near future,
         * possibly the next commit */
        if (INFLATE_NEED_CHECKSUM(strm) && cksum) {
            /* We have to split the checksum over non-copied and copied bytes */
            if (len > state->wsize)
                inf_chksum(strm, end - len, len - state->wsize);
            inf_chksum_cpy(strm, state->window, end - state->wsize, state->wsize);
        } else {
            memcpy(state->window, end - state->wsize, state->wsize);
        }

        state->wnext = 0;
        state->whave = state->wsize;
    } else {
        dist = state->wsize - state->wnext;
        /* Only do this if the caller specifies to checksum bytes AND the platform requires
         * We need to maintain the correct order here for the checksum */
        dist = MIN(dist, len);
        if (INFLATE_NEED_CHECKSUM(strm) && cksum) {
            inf_chksum_cpy(strm, state->window + state->wnext, end - len, dist);
        } else {
            memcpy(state->window + state->wnext, end - len, dist);
        }
        len -= dist;
        if (len) {
            if (INFLATE_NEED_CHECKSUM(strm) && cksum) {
                inf_chksum_cpy(strm, state->window, end - len, len);
            } else {
                memcpy(state->window, end - len, len);
            }

            state->wnext = len;
            state->whave = state->wsize;
        } else {
            state->wnext += dist;
            if (state->wnext == state->wsize)
                state->wnext = 0;
            if (state->whave < state->wsize)
                state->whave += dist;
        }
    }
    return 0;
}

/*
   Private macros for inflate()
   Look in inflate_p.h for macros shared with inflateBack()
*/

/* Get a byte of input into the bit accumulator, or return from inflate() if there is no input available. */
#define PULLBYTE() \
    do { \
        if (have == 0) goto inf_leave; \
        have--; \
        hold += ((unsigned)(*next++) << bits); \
        bits += 8; \
    } while (0)

/*
   inflate() uses a state machine to process as much input data and generate as
   much output data as possible before returning.  The state machine is
   structured roughly as follows:

    for (;;) switch (state) {
    ...
    case STATEn:
        if (not enough input data or output space to make progress)
            return;
        ... make progress ...
        state = STATEm;
        break;
    ...
    }

   so when inflate() is called again, the same case is attempted again, and
   if the appropriate resources are provided, the machine proceeds to the
   next state.  The NEEDBITS() macro is usually the way the state evaluates
   whether it can proceed or should return.  NEEDBITS() does the return if
   the requested bits are not available.  The typical use of the BITS macros
   is:

        NEEDBITS(n);
        ... do something with BITS(n) ...
        DROPBITS(n);

   where NEEDBITS(n) either returns from inflate() if there isn't enough
   input left to load n bits into the accumulator, or it continues.  BITS(n)
   gives the low n bits in the accumulator.  When done, DROPBITS(n) drops
   the low n bits off the accumulator.  INITBITS() clears the accumulator
   and sets the number of available bits to zero.  BYTEBITS() discards just
   enough bits to put the accumulator on a byte boundary.  After BYTEBITS()
   and a NEEDBITS(8), then BITS(8) would return the next byte in the stream.

   NEEDBITS(n) uses PULLBYTE() to get an available byte of input, or to return
   if there is no input available.  The decoding of variable length codes uses
   PULLBYTE() directly in order to pull just enough bytes to decode the next
   code, and no more.

   Some states loop until they get enough input, making sure that enough
   state information is maintained to continue the loop where it left off
   if NEEDBITS() returns in the loop.  For example, want, need, and keep
   would all have to actually be part of the saved state in case NEEDBITS()
   returns:

    case STATEw:
        while (want < need) {
            NEEDBITS(n);
            keep[want++] = BITS(n);
            DROPBITS(n);
        }
        state = STATEx;
    case STATEx:

   As shown above, if the next state is also the next case, then the break
   is omitted.

   A state may also return if there is not enough output space available to
   complete that state.  Those states are copying stored data, writing a
   literal byte, and copying a matching string.

   When returning, a "goto inf_leave" is used to update the total counters,
   update the check value, and determine whether any progress has been made
   during that inflate() call in order to return the proper return code.
   Progress is defined as a change in either strm->avail_in or strm->avail_out.
   When there is a window, goto inf_leave will update the window with the last
   output written.  If a goto inf_leave occurs in the middle of decompression
   and there is no window currently, goto inf_leave will create one and copy
   output to the window for the next call of inflate().

   In this implementation, the flush parameter of inflate() only affects the
   return code (per zlib.h).  inflate() always writes as much as possible to
   strm->next_out, given the space available and the provided input--the effect
   documented in zlib.h of Z_SYNC_FLUSH.  Furthermore, inflate() always defers
   the allocation of and copying into a sliding window until necessary, which
   provides the effect documented in zlib.h for Z_FINISH when the entire input
   stream available.  So the only thing the flush parameter actually does is:
   when flush is set to Z_FINISH, inflate() cannot return Z_OK.  Instead it
   will return Z_BUF_ERROR if it has not reached the end of the stream.
 */

int32_t Z_EXPORT PREFIX(inflate)(PREFIX3(stream) *strm, int32_t flush) {
    struct inflate_state *state;
    const unsigned char *next;  /* next input */
    unsigned char *put;         /* next output */
    unsigned have, left;        /* available input and output */
    uint32_t hold;              /* bit buffer */
    unsigned bits;              /* bits in bit buffer */
    uint32_t in, out;           /* save starting available input and output */
    unsigned copy;              /* number of stored or match bytes to copy */
    unsigned char *from;        /* where to copy match bytes from */
    code here;                  /* current decoding table entry */
    code last;                  /* parent table entry */
    unsigned len;               /* length to copy for repeats, bits to drop */
    int32_t ret;                /* return code */
#ifdef GUNZIP
    unsigned char hbuf[4];      /* buffer for gzip header crc calculation */
#endif
    static const uint16_t order[19] = /* permutation of code lengths */
        {16, 17, 18, 0, 8, 7, 9, 6, 10, 5, 11, 4, 12, 3, 13, 2, 14, 1, 15};

    if (inflateStateCheck(strm) || strm->next_out == NULL ||
        (strm->next_in == NULL && strm->avail_in != 0))
        return Z_STREAM_ERROR;

    state = (struct inflate_state *)strm->state;
    if (state->mode == TYPE)      /* skip check */
        state->mode = TYPEDO;
    LOAD();
    in = have;
    out = left;
    ret = Z_OK;
    for (;;)
        switch (state->mode) {
        case HEAD:
            if (state->wrap == 0) {
                state->mode = TYPEDO;
                break;
            }
            NEEDBITS(16);
#ifdef GUNZIP
            if ((state->wrap & 2) && hold == 0x8b1f) {  /* gzip header */
                if (state->wbits == 0)
                    state->wbits = MAX_WBITS;
                state->check = CRC32_INITIAL_VALUE;
                CRC2(state->check, hold);
                INITBITS();
                state->mode = FLAGS;
                break;
            }
            if (state->head != NULL)
                state->head->done = -1;
            if (!(state->wrap & 1) ||   /* check if zlib header allowed */
#else
            if (
#endif
                ((BITS(8) << 8) + (hold >> 8)) % 31) {
                SET_BAD("incorrect header check");
                break;
            }
            if (BITS(4) != Z_DEFLATED) {
                SET_BAD("unknown compression method");
                break;
            }
            DROPBITS(4);
            len = BITS(4) + 8;
            if (state->wbits == 0)
                state->wbits = len;
            if (len > MAX_WBITS || len > state->wbits) {
                SET_BAD("invalid window size");
                break;
            }
            state->dmax = 1U << len;
            state->flags = 0;               /* indicate zlib header */
            Tracev((stderr, "inflate:   zlib header ok\n"));
            strm->adler = state->check = ADLER32_INITIAL_VALUE;
            state->mode = hold & 0x200 ? DICTID : TYPE;
            INITBITS();
            break;
#ifdef GUNZIP

        case FLAGS:
            NEEDBITS(16);
            state->flags = (int)(hold);
            if ((state->flags & 0xff) != Z_DEFLATED) {
                SET_BAD("unknown compression method");
                break;
            }
            if (state->flags & 0xe000) {
                SET_BAD("unknown header flags set");
                break;
            }
            if (state->head != NULL)
                state->head->text = (int)((hold >> 8) & 1);
            if ((state->flags & 0x0200) && (state->wrap & 4))
                CRC2(state->check, hold);
            INITBITS();
            state->mode = TIME;
            Z_FALLTHROUGH;

        case TIME:
            NEEDBITS(32);
            if (state->head != NULL)
                state->head->time = hold;
            if ((state->flags & 0x0200) && (state->wrap & 4))
                CRC4(state->check, hold);
            INITBITS();
            state->mode = OS;
            Z_FALLTHROUGH;

        case OS:
            NEEDBITS(16);
            if (state->head != NULL) {
                state->head->xflags = (int)(hold & 0xff);
                state->head->os = (int)(hold >> 8);
            }
            if ((state->flags & 0x0200) && (state->wrap & 4))
                CRC2(state->check, hold);
            INITBITS();
            state->mode = EXLEN;
            Z_FALLTHROUGH;

        case EXLEN:
            if (state->flags & 0x0400) {
                NEEDBITS(16);
                state->length = (uint16_t)hold;
                if (state->head != NULL)
                    state->head->extra_len = (uint16_t)hold;
                if ((state->flags & 0x0200) && (state->wrap & 4))
                    CRC2(state->check, hold);
                INITBITS();
            } else if (state->head != NULL) {
                state->head->extra = NULL;
            }
            state->mode = EXTRA;
            Z_FALLTHROUGH;

        case EXTRA:
            if (state->flags & 0x0400) {
                copy = state->length;
                if (copy > have)
                    copy = have;
                if (copy) {
                    if (state->head != NULL && state->head->extra != NULL) {
                        len = state->head->extra_len - state->length;
                        if (len < state->head->extra_max) {
                            memcpy(state->head->extra + len, next,
                                    len + copy > state->head->extra_max ?
                                    state->head->extra_max - len : copy);
                        }
                    }
                    if ((state->flags & 0x0200) && (state->wrap & 4)) {
                        state->check = PREFIX(crc32)(state->check, next, copy);
                    }
                    have -= copy;
                    next += copy;
                    state->length -= copy;
                }
                if (state->length)
                    goto inf_leave;
            }
            state->length = 0;
            state->mode = NAME;
            Z_FALLTHROUGH;

        case NAME:
            if (state->flags & 0x0800) {
                if (have == 0) goto inf_leave;
                copy = 0;
                do {
                    len = (unsigned)(next[copy++]);
                    if (state->head != NULL && state->head->name != NULL && state->length < state->head->name_max)
                        state->head->name[state->length++] = (unsigned char)len;
                } while (len && copy < have);
                if ((state->flags & 0x0200) && (state->wrap & 4))
                    state->check = PREFIX(crc32)(state->check, next, copy);
                have -= copy;
                next += copy;
                if (len)
                    goto inf_leave;
            } else if (state->head != NULL) {
                state->head->name = NULL;
            }
            state->length = 0;
            state->mode = COMMENT;
            Z_FALLTHROUGH;

        case COMMENT:
            if (state->flags & 0x1000) {
                if (have == 0) goto inf_leave;
                copy = 0;
                do {
                    len = (unsigned)(next[copy++]);
                    if (state->head != NULL && state->head->comment != NULL
                        && state->length < state->head->comm_max)
                        state->head->comment[state->length++] = (unsigned char)len;
                } while (len && copy < have);
                if ((state->flags & 0x0200) && (state->wrap & 4))
                    state->check = PREFIX(crc32)(state->check, next, copy);
                have -= copy;
                next += copy;
                if (len)
                    goto inf_leave;
            } else if (state->head != NULL) {
                state->head->comment = NULL;
            }
            state->mode = HCRC;
            Z_FALLTHROUGH;

        case HCRC:
            if (state->flags & 0x0200) {
                NEEDBITS(16);
                if ((state->wrap & 4) && hold != (state->check & 0xffff)) {
                    SET_BAD("header crc mismatch");
                    break;
                }
                INITBITS();
            }
            if (state->head != NULL) {
                state->head->hcrc = (int)((state->flags >> 9) & 1);
                state->head->done = 1;
            }
            /* compute crc32 checksum if not in raw mode */
            if ((state->wrap & 4) && state->flags)
                strm->adler = state->check = functable.crc32_fold_reset(&state->crc_fold);
            state->mode = TYPE;
            break;
#endif
        case DICTID:
            NEEDBITS(32);
            strm->adler = state->check = ZSWAP32(hold);
            INITBITS();
            state->mode = DICT;
            Z_FALLTHROUGH;

        case DICT:
            if (state->havedict == 0) {
                RESTORE();
                return Z_NEED_DICT;
            }
            strm->adler = state->check = ADLER32_INITIAL_VALUE;
            state->mode = TYPE;
            Z_FALLTHROUGH;

        case TYPE:
            if (flush == Z_BLOCK || flush == Z_TREES)
                goto inf_leave;
            Z_FALLTHROUGH;

        case TYPEDO:
            /* determine and dispatch block type */
            INFLATE_TYPEDO_HOOK(strm, flush);  /* hook for IBM Z DFLTCC */
            if (state->last) {
                BYTEBITS();
                state->mode = CHECK;
                break;
            }
            NEEDBITS(3);
            state->last = BITS(1);
            DROPBITS(1);
            switch (BITS(2)) {
            case 0:                             /* stored block */
                Tracev((stderr, "inflate:     stored block%s\n", state->last ? " (last)" : ""));
                state->mode = STORED;
                break;
            case 1:                             /* fixed block */
                PREFIX(fixedtables)(state);
                Tracev((stderr, "inflate:     fixed codes block%s\n", state->last ? " (last)" : ""));
                state->mode = LEN_;             /* decode codes */
                if (flush == Z_TREES) {
                    DROPBITS(2);
                    goto inf_leave;
                }
                break;
            case 2:                             /* dynamic block */
                Tracev((stderr, "inflate:     dynamic codes block%s\n", state->last ? " (last)" : ""));
                state->mode = TABLE;
                break;
            case 3:
                SET_BAD("invalid block type");
            }
            DROPBITS(2);
            break;

        case STORED:
            /* get and verify stored block length */
            BYTEBITS();                         /* go to byte boundary */
            NEEDBITS(32);
            if ((hold & 0xffff) != ((hold >> 16) ^ 0xffff)) {
                SET_BAD("invalid stored block lengths");
                break;
            }
            state->length = (uint16_t)hold;
            Tracev((stderr, "inflate:       stored length %u\n", state->length));
            INITBITS();
            state->mode = COPY_;
            if (flush == Z_TREES)
                goto inf_leave;
            Z_FALLTHROUGH;

        case COPY_:
            state->mode = COPY;
            Z_FALLTHROUGH;

        case COPY:
            /* copy stored block from input to output */
            copy = state->length;
            if (copy) {
                copy = MIN(copy, have);
                copy = MIN(copy, left);
                if (copy == 0)
                    goto inf_leave;
                memcpy(put, next, copy);
                have -= copy;
                next += copy;
                left -= copy;
                put += copy;
                state->length -= copy;
                break;
            }
            Tracev((stderr, "inflate:       stored end\n"));
            state->mode = TYPE;
            break;

        case TABLE:
            /* get dynamic table entries descriptor */
            NEEDBITS(14);
            state->nlen = BITS(5) + 257;
            DROPBITS(5);
            state->ndist = BITS(5) + 1;
            DROPBITS(5);
            state->ncode = BITS(4) + 4;
            DROPBITS(4);
#ifndef PKZIP_BUG_WORKAROUND
            if (state->nlen > 286 || state->ndist > 30) {
                SET_BAD("too many length or distance symbols");
                break;
            }
#endif
            Tracev((stderr, "inflate:       table sizes ok\n"));
            state->have = 0;
            state->mode = LENLENS;
            Z_FALLTHROUGH;

        case LENLENS:
            /* get code length code lengths (not a typo) */
            while (state->have < state->ncode) {
                NEEDBITS(3);
                state->lens[order[state->have++]] = (uint16_t)BITS(3);
                DROPBITS(3);
            }
            while (state->have < 19)
                state->lens[order[state->have++]] = 0;
            state->next = state->codes;
            state->lencode = (const code *)(state->next);
            state->lenbits = 7;
            ret = zng_inflate_table(CODES, state->lens, 19, &(state->next), &(state->lenbits), state->work);
            if (ret) {
                SET_BAD("invalid code lengths set");
                break;
            }
            Tracev((stderr, "inflate:       code lengths ok\n"));
            state->have = 0;
            state->mode = CODELENS;
            Z_FALLTHROUGH;

        case CODELENS:
            /* get length and distance code code lengths */
            while (state->have < state->nlen + state->ndist) {
                for (;;) {
                    here = state->lencode[BITS(state->lenbits)];
                    if (here.bits <= bits) break;
                    PULLBYTE();
                }
                if (here.val < 16) {
                    DROPBITS(here.bits);
                    state->lens[state->have++] = here.val;
                } else {
                    if (here.val == 16) {
                        NEEDBITS(here.bits + 2);
                        DROPBITS(here.bits);
                        if (state->have == 0) {
                            SET_BAD("invalid bit length repeat");
                            break;
                        }
                        len = state->lens[state->have - 1];
                        copy = 3 + BITS(2);
                        DROPBITS(2);
                    } else if (here.val == 17) {
                        NEEDBITS(here.bits + 3);
                        DROPBITS(here.bits);
                        len = 0;
                        copy = 3 + BITS(3);
                        DROPBITS(3);
                    } else {
                        NEEDBITS(here.bits + 7);
                        DROPBITS(here.bits);
                        len = 0;
                        copy = 11 + BITS(7);
                        DROPBITS(7);
                    }
                    if (state->have + copy > state->nlen + state->ndist) {
                        SET_BAD("invalid bit length repeat");
                        break;
                    }
                    while (copy) {
                        --copy;
                        state->lens[state->have++] = (uint16_t)len;
                    }
                }
            }

            /* handle error breaks in while */
            if (state->mode == BAD)
                break;

            /* check for end-of-block code (better have one) */
            if (state->lens[256] == 0) {
                SET_BAD("invalid code -- missing end-of-block");
                break;
            }

            /* build code tables -- note: do not change the lenbits or distbits
               values here (10 and 9) without reading the comments in inftrees.h
               concerning the ENOUGH constants, which depend on those values */
            state->next = state->codes;
            state->lencode = (const code *)(state->next);
            state->lenbits = 10;
            ret = zng_inflate_table(LENS, state->lens, state->nlen, &(state->next), &(state->lenbits), state->work);
            if (ret) {
                SET_BAD("invalid literal/lengths set");
                break;
            }
            state->distcode = (const code *)(state->next);
            state->distbits = 9;
            ret = zng_inflate_table(DISTS, state->lens + state->nlen, state->ndist,
                            &(state->next), &(state->distbits), state->work);
            if (ret) {
                SET_BAD("invalid distances set");
                break;
            }
            Tracev((stderr, "inflate:       codes ok\n"));
            state->mode = LEN_;
            if (flush == Z_TREES)
                goto inf_leave;
            Z_FALLTHROUGH;

        case LEN_:
            state->mode = LEN;
            Z_FALLTHROUGH;

        case LEN:
            /* use inflate_fast() if we have enough input and output */
            if (have >= INFLATE_FAST_MIN_HAVE && left >= INFLATE_FAST_MIN_LEFT) {
                RESTORE();
                functable.inflate_fast(strm, out);
                LOAD();
                if (state->mode == TYPE)
                    state->back = -1;
                break;
            }
            state->back = 0;

            /* get a literal, length, or end-of-block code */
            for (;;) {
                here = state->lencode[BITS(state->lenbits)];
                if (here.bits <= bits)
                    break;
                PULLBYTE();
            }
            if (here.op && (here.op & 0xf0) == 0) {
                last = here;
                for (;;) {
                    here = state->lencode[last.val + (BITS(last.bits + last.op) >> last.bits)];
                    if ((unsigned)last.bits + (unsigned)here.bits <= bits)
                        break;
                    PULLBYTE();
                }
                DROPBITS(last.bits);
                state->back += last.bits;
            }
            DROPBITS(here.bits);
            state->back += here.bits;
            state->length = here.val;

            /* process literal */
            if ((int)(here.op) == 0) {
                Tracevv((stderr, here.val >= 0x20 && here.val < 0x7f ?
                        "inflate:         literal '%c'\n" :
                        "inflate:         literal 0x%02x\n", here.val));
                state->mode = LIT;
                break;
            }

            /* process end of block */
            if (here.op & 32) {
                Tracevv((stderr, "inflate:         end of block\n"));
                state->back = -1;
                state->mode = TYPE;
                break;
            }

            /* invalid code */
            if (here.op & 64) {
                SET_BAD("invalid literal/length code");
                break;
            }

            /* length code */
            state->extra = (here.op & MAX_BITS);
            state->mode = LENEXT;
            Z_FALLTHROUGH;

        case LENEXT:
            /* get extra bits, if any */
            if (state->extra) {
                NEEDBITS(state->extra);
                state->length += BITS(state->extra);
                DROPBITS(state->extra);
                state->back += state->extra;
            }
            Tracevv((stderr, "inflate:         length %u\n", state->length));
            state->was = state->length;
            state->mode = DIST;
            Z_FALLTHROUGH;

        case DIST:
            /* get distance code */
            for (;;) {
                here = state->distcode[BITS(state->distbits)];
                if (here.bits <= bits)
                    break;
                PULLBYTE();
            }
            if ((here.op & 0xf0) == 0) {
                last = here;
                for (;;) {
                    here = state->distcode[last.val + (BITS(last.bits + last.op) >> last.bits)];
                    if ((unsigned)last.bits + (unsigned)here.bits <= bits)
                        break;
                    PULLBYTE();
                }
                DROPBITS(last.bits);
                state->back += last.bits;
            }
            DROPBITS(here.bits);
            state->back += here.bits;
            if (here.op & 64) {
                SET_BAD("invalid distance code");
                break;
            }
            state->offset = here.val;
            state->extra = (here.op & MAX_BITS);
            state->mode = DISTEXT;
            Z_FALLTHROUGH;

        case DISTEXT:
            /* get distance extra bits, if any */
            if (state->extra) {
                NEEDBITS(state->extra);
                state->offset += BITS(state->extra);
                DROPBITS(state->extra);
                state->back += state->extra;
            }
#ifdef INFLATE_STRICT
            if (state->offset > state->dmax) {
                SET_BAD("invalid distance too far back");
                break;
            }
#endif
            Tracevv((stderr, "inflate:         distance %u\n", state->offset));
            state->mode = MATCH;
            Z_FALLTHROUGH;

        case MATCH:
            /* copy match from window to output */
            if (left == 0)
                goto inf_leave;
            copy = out - left;
            if (state->offset > copy) {         /* copy from window */
                copy = state->offset - copy;
                if (copy > state->whave) {
                    if (state->sane) {
                        SET_BAD("invalid distance too far back");
                        break;
                    }
#ifdef INFLATE_ALLOW_INVALID_DISTANCE_TOOFAR_ARRR
                    Trace((stderr, "inflate.c too far\n"));
                    copy -= state->whave;
                    copy = MIN(copy, state->length);
                    copy = MIN(copy, left);
                    left -= copy;
                    state->length -= copy;
                    do {
                        *put++ = 0;
                    } while (--copy);
                    if (state->length == 0)
                        state->mode = LEN;
                    break;
#endif
                }
                if (copy > state->wnext) {
                    copy -= state->wnext;
                    from = state->window + (state->wsize - copy);
                } else {
                    from = state->window + (state->wnext - copy);
                }
                copy = MIN(copy, state->length);
                copy = MIN(copy, left);

                put = chunkcopy_safe(put, from, copy, put + left);
            } else {
                copy = MIN(state->length, left);

                put = functable.chunkmemset_safe(put, state->offset, copy, left);
            }
            left -= copy;
            state->length -= copy;
            if (state->length == 0)
                state->mode = LEN;
            break;

        case LIT:
            if (left == 0)
                goto inf_leave;
            *put++ = (unsigned char)(state->length);
            left--;
            state->mode = LEN;
            break;

        case CHECK:
            if (state->wrap) {
                NEEDBITS(32);
                out -= left;
                strm->total_out += out;
                state->total += out;

                /* compute crc32 checksum if not in raw mode */
                if (INFLATE_NEED_CHECKSUM(strm) && state->wrap & 4) {
                    if (out) {
                        inf_chksum(strm, put - out, out);
                    }
#ifdef GUNZIP
                    if (state->flags)
                        strm->adler = state->check = functable.crc32_fold_final(&state->crc_fold);
#endif
                }
                out = left;
                if ((state->wrap & 4) && (
#ifdef GUNZIP
                     state->flags ? hold :
#endif
                     ZSWAP32(hold)) != state->check) {
                    SET_BAD("incorrect data check");
                    break;
                }
                INITBITS();
                Tracev((stderr, "inflate:   check matches trailer\n"));
            }
#ifdef GUNZIP
            state->mode = LENGTH;
            Z_FALLTHROUGH;

        case LENGTH:
            if (state->wrap && state->flags) {
                NEEDBITS(32);
                if ((state->wrap & 4) && hold != (state->total & 0xffffffff)) {
                    SET_BAD("incorrect length check");
                    break;
                }
                INITBITS();
                Tracev((stderr, "inflate:   length matches trailer\n"));
            }
#endif
            state->mode = DONE;
            Z_FALLTHROUGH;

        case DONE:
            /* inflate stream terminated properly */
            ret = Z_STREAM_END;
            goto inf_leave;

        case BAD:
            ret = Z_DATA_ERROR;
            goto inf_leave;

        case MEM:
            return Z_MEM_ERROR;

        case SYNC:

        default:                 /* can't happen, but makes compilers happy */
            return Z_STREAM_ERROR;
        }

    /*
       Return from inflate(), updating the total counts and the check value.
       If there was no progress during the inflate() call, return a buffer
       error.  Call updatewindow() to create and/or update the window state.
       Note: a memory error from inflate() is non-recoverable.
     */
  inf_leave:
    RESTORE();
    uint32_t check_bytes = out - strm->avail_out;
    if (INFLATE_NEED_UPDATEWINDOW(strm) &&
            (state->wsize || (out != strm->avail_out && state->mode < BAD &&
                 (state->mode < CHECK || flush != Z_FINISH)))) {
        /* update sliding window with respective checksum if not in "raw" mode */
        if (updatewindow(strm, strm->next_out, check_bytes, state->wrap & 4)) {
            state->mode = MEM;
            return Z_MEM_ERROR;
        }
    }
    in -= strm->avail_in;
    out -= strm->avail_out;
    strm->total_in += in;
    strm->total_out += out;
    state->total += out;

    strm->data_type = (int)state->bits + (state->last ? 64 : 0) +
                      (state->mode == TYPE ? 128 : 0) + (state->mode == LEN_ || state->mode == COPY_ ? 256 : 0);
    if (((in == 0 && out == 0) || flush == Z_FINISH) && ret == Z_OK) {
        /* when no sliding window is used, hash the output bytes if no CHECK state */
        if (INFLATE_NEED_CHECKSUM(strm) && !state->wsize && flush == Z_FINISH) {
            inf_chksum(strm, put - check_bytes, check_bytes);
        }
        ret = Z_BUF_ERROR;
    }
    return ret;
}

int32_t Z_EXPORT PREFIX(inflateEnd)(PREFIX3(stream) *strm) {
    struct inflate_state *state;
    if (inflateStateCheck(strm))
        return Z_STREAM_ERROR;
    state = (struct inflate_state *)strm->state;
    if (state->window != NULL)
        ZFREE_WINDOW(strm, state->window);
    ZFREE_STATE(strm, strm->state);
    strm->state = NULL;
    Tracev((stderr, "inflate: end\n"));
    return Z_OK;
}

int32_t Z_EXPORT PREFIX(inflateGetDictionary)(PREFIX3(stream) *strm, uint8_t *dictionary, uint32_t *dictLength) {
    struct inflate_state *state;

    /* check state */
    if (inflateStateCheck(strm))
        return Z_STREAM_ERROR;
    state = (struct inflate_state *)strm->state;

    INFLATE_GET_DICTIONARY_HOOK(strm, dictionary, dictLength);  /* hook for IBM Z DFLTCC */

    /* copy dictionary */
    if (state->whave && dictionary != NULL) {
        memcpy(dictionary, state->window + state->wnext, state->whave - state->wnext);
        memcpy(dictionary + state->whave - state->wnext, state->window, state->wnext);
    }
    if (dictLength != NULL)
        *dictLength = state->whave;
    return Z_OK;
}

int32_t Z_EXPORT PREFIX(inflateSetDictionary)(PREFIX3(stream) *strm, const uint8_t *dictionary, uint32_t dictLength) {
    struct inflate_state *state;
    unsigned long dictid;
    int32_t ret;

    /* check state */
    if (inflateStateCheck(strm))
        return Z_STREAM_ERROR;
    state = (struct inflate_state *)strm->state;
    if (state->wrap != 0 && state->mode != DICT)
        return Z_STREAM_ERROR;

    /* check for correct dictionary identifier */
    if (state->mode == DICT) {
        dictid = functable.adler32(ADLER32_INITIAL_VALUE, dictionary, dictLength);
        if (dictid != state->check)
            return Z_DATA_ERROR;
    }

    INFLATE_SET_DICTIONARY_HOOK(strm, dictionary, dictLength);  /* hook for IBM Z DFLTCC */

    /* copy dictionary to window using updatewindow(), which will amend the
       existing dictionary if appropriate */
    ret = updatewindow(strm, dictionary + dictLength, dictLength, 0);
    if (ret) {
        state->mode = MEM;
        return Z_MEM_ERROR;
    }
    state->havedict = 1;
    Tracev((stderr, "inflate:   dictionary set\n"));
    return Z_OK;
}

int32_t Z_EXPORT PREFIX(inflateGetHeader)(PREFIX3(stream) *strm, PREFIX(gz_headerp) head) {
    struct inflate_state *state;

    /* check state */
    if (inflateStateCheck(strm))
        return Z_STREAM_ERROR;
    state = (struct inflate_state *)strm->state;
    if ((state->wrap & 2) == 0)
        return Z_STREAM_ERROR;

    /* save header structure */
    state->head = head;
    head->done = 0;
    return Z_OK;
}

/*
   Search buf[0..len-1] for the pattern: 0, 0, 0xff, 0xff.  Return when found
   or when out of input.  When called, *have is the number of pattern bytes
   found in order so far, in 0..3.  On return *have is updated to the new
   state.  If on return *have equals four, then the pattern was found and the
   return value is how many bytes were read including the last byte of the
   pattern.  If *have is less than four, then the pattern has not been found
   yet and the return value is len.  In the latter case, syncsearch() can be
   called again with more data and the *have state.  *have is initialized to
   zero for the first call.
 */
static uint32_t syncsearch(uint32_t *have, const uint8_t *buf, uint32_t len) {
    uint32_t got, next;

    got = *have;
    next = 0;
    while (next < len && got < 4) {
        if ((int)(buf[next]) == (got < 2 ? 0 : 0xff))
            got++;
        else if (buf[next])
            got = 0;
        else
            got = 4 - got;
        next++;
    }
    *have = got;
    return next;
}

int32_t Z_EXPORT PREFIX(inflateSync)(PREFIX3(stream) *strm) {
    unsigned len;               /* number of bytes to look at or looked at */
    int flags;                  /* temporary to save header status */
    size_t in, out;             /* temporary to save total_in and total_out */
    unsigned char buf[4];       /* to restore bit buffer to byte string */
    struct inflate_state *state;

    /* check parameters */
    if (inflateStateCheck(strm))
        return Z_STREAM_ERROR;
    state = (struct inflate_state *)strm->state;
    if (strm->avail_in == 0 && state->bits < 8)
        return Z_BUF_ERROR;

    /* if first time, start search in bit buffer */
    if (state->mode != SYNC) {
        state->mode = SYNC;
        state->hold <<= state->bits & 7;
        state->bits -= state->bits & 7;
        len = 0;
        while (state->bits >= 8) {
            buf[len++] = (unsigned char)(state->hold);
            state->hold >>= 8;
            state->bits -= 8;
        }
        state->have = 0;
        syncsearch(&(state->have), buf, len);
    }

    /* search available input */
    len = syncsearch(&(state->have), strm->next_in, strm->avail_in);
    strm->avail_in -= len;
    strm->next_in += len;
    strm->total_in += len;

    /* return no joy or set up to restart inflate() on a new block */
    if (state->have != 4)
        return Z_DATA_ERROR;
    if (state->mode == HEAD)
        state->wrap = 0;
    if (state->flags == -1)
        state->wrap = 0;    /* if no header yet, treat as raw */
    else
        state->wrap &= ~4;  /* no point in computing a check value now */
    flags = state->flags;
    in = strm->total_in;
    out = strm->total_out;
    PREFIX(inflateReset)(strm);
    strm->total_in = (z_uintmax_t)in; /* Can't use z_size_t here as it will overflow on 64-bit Windows */
    strm->total_out = (z_uintmax_t)out;
    state->flags = flags;
    state->mode = TYPE;
    return Z_OK;
}

/*
   Returns true if inflate is currently at the end of a block generated by
   Z_SYNC_FLUSH or Z_FULL_FLUSH. This function is used by one PPP
   implementation to provide an additional safety check. PPP uses
   Z_SYNC_FLUSH but removes the length bytes of the resulting empty stored
   block. When decompressing, PPP checks that at the end of input packet,
   inflate is waiting for these length bytes.
 */
int32_t Z_EXPORT PREFIX(inflateSyncPoint)(PREFIX3(stream) *strm) {
    struct inflate_state *state;

    if (inflateStateCheck(strm))
        return Z_STREAM_ERROR;
    INFLATE_SYNC_POINT_HOOK(strm);
    state = (struct inflate_state *)strm->state;
    return state->mode == STORED && state->bits == 0;
}

int32_t Z_EXPORT PREFIX(inflateCopy)(PREFIX3(stream) *dest, PREFIX3(stream) *source) {
    struct inflate_state *state;
    struct inflate_state *copy;

    /* check input */
    if (inflateStateCheck(source) || dest == NULL)
        return Z_STREAM_ERROR;
    state = (struct inflate_state *)source->state;

    /* allocate space */
    copy = ZALLOC_INFLATE_STATE(source);
    if (copy == NULL)
        return Z_MEM_ERROR;

    /* copy state */
    memcpy((void *)dest, (void *)source, sizeof(PREFIX3(stream)));
    ZCOPY_INFLATE_STATE(copy, state);
    copy->strm = dest;
    if (state->lencode >= state->codes && state->lencode <= state->codes + ENOUGH - 1) {
        copy->lencode = copy->codes + (state->lencode - state->codes);
        copy->distcode = copy->codes + (state->distcode - state->codes);
    }
    copy->next = copy->codes + (state->next - state->codes);

    /* window */
    copy->window = NULL;
    if (state->window != NULL) {
        if (PREFIX(inflate_ensure_window)(copy)) {
            ZFREE_STATE(source, copy);
            return Z_MEM_ERROR;
        }
        ZCOPY_WINDOW(copy->window, state->window, (size_t)state->wsize);
    }

    dest->state = (struct internal_state *)copy;
    return Z_OK;
}

int32_t Z_EXPORT PREFIX(inflateUndermine)(PREFIX3(stream) *strm, int32_t subvert) {
    struct inflate_state *state;

    if (inflateStateCheck(strm))
        return Z_STREAM_ERROR;
    state = (struct inflate_state *)strm->state;
#ifdef INFLATE_ALLOW_INVALID_DISTANCE_TOOFAR_ARRR
    state->sane = !subvert;
    return Z_OK;
#else
    Z_UNUSED(subvert);
    state->sane = 1;
    return Z_DATA_ERROR;
#endif
}

int32_t Z_EXPORT PREFIX(inflateValidate)(PREFIX3(stream) *strm, int32_t check) {
    struct inflate_state *state;

    if (inflateStateCheck(strm))
        return Z_STREAM_ERROR;
    state = (struct inflate_state *)strm->state;
    if (check && state->wrap)
        state->wrap |= 4;
    else
        state->wrap &= ~4;
    return Z_OK;
}

long Z_EXPORT PREFIX(inflateMark)(PREFIX3(stream) *strm) {
    struct inflate_state *state;

    if (inflateStateCheck(strm))
        return -65536;
    INFLATE_MARK_HOOK(strm);  /* hook for IBM Z DFLTCC */
    state = (struct inflate_state *)strm->state;
    return (long)(((unsigned long)((long)state->back)) << 16) +
        (state->mode == COPY ? state->length :
            (state->mode == MATCH ? state->was - state->length : 0));
}

unsigned long Z_EXPORT PREFIX(inflateCodesUsed)(PREFIX3(stream) *strm) {
    struct inflate_state *state;
    if (strm == NULL || strm->state == NULL)
        return (unsigned long)-1;
    state = (struct inflate_state *)strm->state;
    return (unsigned long)(state->next - state->codes);
}<|MERGE_RESOLUTION|>--- conflicted
+++ resolved
@@ -139,14 +139,6 @@
     int32_t ret;
     struct inflate_state *state;
 
-<<<<<<< HEAD
-    if (version == NULL || version[0] != PREFIX2(VERSION)[0] || stream_size != (int)(sizeof(PREFIX3(stream))))
-        return Z_VERSION_ERROR;
-=======
-    /* Initialize functable earlier. */
-    functable.force_init();
-
->>>>>>> 74253725
     if (strm == NULL)
         return Z_STREAM_ERROR;
     strm->msg = NULL;                   /* in case we return an error */
