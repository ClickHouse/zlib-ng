--- conflicted
+++ resolved
@@ -10,28 +10,7 @@
    subject to change. Applications should only use zlib.h.
  */
 
-<<<<<<< HEAD
-#if defined(HAVE_VISIBILITY_INTERNAL)
-#  define Z_INTERNAL __attribute__((visibility ("internal")))
-#elif defined(HAVE_VISIBILITY_HIDDEN)
-#  define Z_INTERNAL __attribute__((visibility ("hidden")))
-#else
-#  define Z_INTERNAL
-#endif
-
-#ifndef __cplusplus
-#  define Z_REGISTER register
-#else
-#  define Z_REGISTER
-#endif
-
-#include <stddef.h>
-#include <string.h>
-#include <stdlib.h>
-#include <stdint.h>
-=======
 #include "zbuild.h"
->>>>>>> 74253725
 #ifdef ZLIB_COMPAT
 #  include "zlib.h"
 #else
